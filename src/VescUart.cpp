#include <stdint.h>
#include "VescUart.h"

VescUart::VescUart(void){
	nunchuck.valueX         = 127;
	nunchuck.valueY         = 127;
	nunchuck.lowerButton  	= false;
	nunchuck.upperButton  	= false;
}

void VescUart::setSerialPort(Stream* port)
{
	serialPort = port;
}

void VescUart::setDebugPort(Stream* port)
{
	debugPort = port;
}

int VescUart::receiveUartMessage(uint8_t * payloadReceived) {

	// Messages <= 255 starts with "2", 2nd byte is length
	// Messages > 255 starts with "3" 2nd and 3rd byte is length combined with 1st >>8 and then &0xFF

	// Makes no sense to run this function if no serialPort is defined.
	if (serialPort == NULL)
		return -1;

	uint16_t counter = 0;
	uint16_t endMessage = 256;
	bool messageRead = false;
	uint8_t messageReceived[256];
	uint16_t lenPayload = 0;
	
	uint32_t timeout = millis() + 100; // Defining the timestamp for timeout (100ms before timeout)

	while ( millis() < timeout && messageRead == false) {

		while (serialPort->available()) {

			messageReceived[counter++] = serialPort->read();

			if (counter == 2) {

				switch (messageReceived[0])
				{
					case 2:
						endMessage = messageReceived[1] + 5; //Payload size + 2 for sice + 3 for SRC and End.
						lenPayload = messageReceived[1];
					break;

					case 3:
						// ToDo: Add Message Handling > 255 (starting with 3)
						if( debugPort != NULL ){
							debugPort->println("Message is larger than 256 bytes - not supported");
						}
					break;

					default:
						if( debugPort != NULL ){
							debugPort->println("Unvalid start bit");
						}
					break;
				}
			}

			if (counter >= sizeof(messageReceived)) {
				break;
			}

			if (counter == endMessage && messageReceived[endMessage - 1] == 3) {
				messageReceived[endMessage] = 0;
				if (debugPort != NULL) {
					debugPort->println("End of message reached!");
				}
				messageRead = true;
				break; // Exit if end of message is reached, even if there is still more data in the buffer.
			}
		}
	}
	if(messageRead == false && debugPort != NULL ) {
		debugPort->println("Timeout");
	}
	
	bool unpacked = false;

	if (messageRead) {
		unpacked = unpackPayload(messageReceived, endMessage, payloadReceived);
	}

	if (unpacked) {
		// Message was read
		return lenPayload; 
	}
	else {
		// No Message Read
		return 0;
	}
}


bool VescUart::unpackPayload(uint8_t * message, int lenMes, uint8_t * payload) {

	uint16_t crcMessage = 0;
	uint16_t crcPayload = 0;

	// Rebuild crc:
	crcMessage = message[lenMes - 3] << 8;
	crcMessage &= 0xFF00;
	crcMessage += message[lenMes - 2];

	if(debugPort!=NULL){
		debugPort->print("SRC received: "); debugPort->println(crcMessage);
	}

	// Extract payload:
	memcpy(payload, &message[2], message[1]);

	crcPayload = crc16(payload, message[1]);

	if( debugPort != NULL ){
		debugPort->print("SRC calc: "); debugPort->println(crcPayload);
	}
	
	if (crcPayload == crcMessage) {
		if( debugPort != NULL ) {
			debugPort->print("Received: "); 
			serialPrint(message, lenMes); debugPort->println();

			debugPort->print("Payload :      ");
			serialPrint(payload, message[1] - 1); debugPort->println();
		}

		return true;
	}else{
		return false;
	}
}


int VescUart::packSendPayload(uint8_t * payload, int lenPay) {

	uint16_t crcPayload = crc16(payload, lenPay);
	int count = 0;
	uint8_t messageSend[256];
	
	if (lenPay <= 256)
	{
		messageSend[count++] = 2;
		messageSend[count++] = lenPay;
	}
	else
	{
		messageSend[count++] = 3;
		messageSend[count++] = (uint8_t)(lenPay >> 8);
		messageSend[count++] = (uint8_t)(lenPay & 0xFF);
	}

	memcpy(&messageSend[count], payload, lenPay);

	count += lenPay;
	messageSend[count++] = (uint8_t)(crcPayload >> 8);
	messageSend[count++] = (uint8_t)(crcPayload & 0xFF);
	messageSend[count++] = 3;
	messageSend[count] = '\0';
	
	if(debugPort!=NULL){
		debugPort->print("Package to send: "); serialPrint(messageSend, count);
	}

	// Sending package
	if( serialPort != NULL )
		serialPort->write(messageSend, count);

	// Returns number of send bytes
	return count;
}


bool VescUart::processReadPacket(uint8_t * message) {

	COMM_PACKET_ID packetId;
	int32_t index = 0;

	packetId = (COMM_PACKET_ID)message[0];
	message++; // Removes the packetId from the actual message (payload)

	switch (packetId){
		case COMM_FW_VERSION: // Structure defined here: https://github.com/vedderb/bldc/blob/43c3bbaf91f5052a35b75c2ff17b5fe99fad94d1/commands.c#L164

			fw_version.major = message[index++];
			fw_version.minor = message[index++];
			return true;
		case COMM_GET_VALUES: // Structure defined here: https://github.com/vedderb/bldc/blob/43c3bbaf91f5052a35b75c2ff17b5fe99fad94d1/commands.c#L164
<<<<<<< HEAD
      
			data.tempMosfet 		= buffer_get_float16(message, 10.0, &ind); 	// 2 bytes - mc_interface_temp_fet_filtered()
			data.tempMotor 			= buffer_get_float16(message, 10.0, &ind); 	// 2 bytes - mc_interface_temp_motor_filtered()
			data.avgMotorCurrent 	= buffer_get_float32(message, 100.0, &ind); // 4 bytes - mc_interface_read_reset_avg_motor_current()
			data.avgInputCurrent 	= buffer_get_float32(message, 100.0, &ind); // 4 bytes - mc_interface_read_reset_avg_input_current()
			ind += 4; // Skip 4 bytes - mc_interface_read_reset_avg_id()
			ind += 4; // Skip 4 bytes - mc_interface_read_reset_avg_iq()
			data.dutyCycleNow 		= buffer_get_float16(message, 1000.0, &ind); 	// 2 bytes - mc_interface_get_duty_cycle_now()
			data.rpm 				= buffer_get_float32(message, 1.0, &ind);		// 4 bytes - mc_interface_get_rpm()
			data.inpVoltage 		= buffer_get_float16(message, 10.0, &ind);		// 2 bytes - GET_INPUT_VOLTAGE()
			data.ampHours 			= buffer_get_float32(message, 10000.0, &ind);	// 4 bytes - mc_interface_get_amp_hours(false)
			data.ampHoursCharged 	= buffer_get_float32(message, 10000.0, &ind);	// 4 bytes - mc_interface_get_amp_hours_charged(false)
			data.wattHours			= buffer_get_float32(message, 10000.0, &ind);	// 4 bytes - mc_interface_get_watt_hours(false)
			data.wattHoursCharged	= buffer_get_float32(message, 10000.0, &ind);	// 4 bytes - mc_interface_get_watt_hours_charged(false)
			data.tachometer 		= buffer_get_int32(message, &ind);				// 4 bytes - mc_interface_get_tachometer_value(false)
			data.tachometerAbs 		= buffer_get_int32(message, &ind);				// 4 bytes - mc_interface_get_tachometer_abs_value(false)
			data.error 				= message[ind++];								// 1 byte  - mc_interface_get_fault()
			data.pidPos				= buffer_get_float32(message, 1000000.0, &ind);	// 4 bytes - mc_interface_get_pid_pos_now()
			data.id					= message[ind++];								// 1 byte  - app_get_configuration()->controller_id	
      
=======

			data.tempMosfet 		= buffer_get_float16(message, 10.0, &index); 	// 2 bytes - mc_interface_temp_fet_filtered()
			data.tempMotor 			= buffer_get_float16(message, 10.0, &index); 	// 2 bytes - mc_interface_temp_motor_filtered()
			data.avgMotorCurrent 	= buffer_get_float32(message, 100.0, &index); // 4 bytes - mc_interface_read_reset_avg_motor_current()
			data.avgInputCurrent 	= buffer_get_float32(message, 100.0, &index); // 4 bytes - mc_interface_read_reset_avg_input_current()
			index += 4; // Skip 4 bytes - mc_interface_read_reset_avg_id()
			index += 4; // Skip 4 bytes - mc_interface_read_reset_avg_iq()
			data.dutyCycleNow 		= buffer_get_float16(message, 1000.0, &index); 	// 2 bytes - mc_interface_get_duty_cycle_now()
			data.rpm 				= buffer_get_float32(message, 1.0, &index);		// 4 bytes - mc_interface_get_rpm()
			data.inpVoltage 		= buffer_get_float16(message, 10.0, &index);		// 2 bytes - GET_INPUT_VOLTAGE()
			data.ampHours 			= buffer_get_float32(message, 10000.0, &index);	// 4 bytes - mc_interface_get_amp_hours(false)
			data.ampHoursCharged 	= buffer_get_float32(message, 10000.0, &index);	// 4 bytes - mc_interface_get_amp_hours_charged(false)
			data.wattHours			= buffer_get_float32(message, 10000.0, &index);	// 4 bytes - mc_interface_get_watt_hours(false)
			data.wattHoursCharged	= buffer_get_float32(message, 10000.0, &index);	// 4 bytes - mc_interface_get_watt_hours_charged(false)
			data.tachometer 		= buffer_get_int32(message, &index);				// 4 bytes - mc_interface_get_tachometer_value(false)
			data.tachometerAbs 		= buffer_get_int32(message, &index);				// 4 bytes - mc_interface_get_tachometer_abs_value(false)
			data.error 				= message[index++];								// 1 byte  - mc_interface_get_fault()
			data.pidPos				= buffer_get_float32(message, 1000000.0, &index);	// 4 bytes - mc_interface_get_pid_pos_now()
			data.id					= message[index++];								// 1 byte  - app_get_configuration()->controller_id	

>>>>>>> 57792cce
			return true;

		break;

		case COMM_GET_VALUES_SELECTIVE:

			uint32_t mask = 0xFFFFFFFF;

		default:
			return false;
		break;
	}
}

bool VescUart::getFWversion(void){
	return getFWversion(0);
}

bool VescUart::getFWversion(uint8_t canId){
	
	int32_t index = 0;
	int payloadSize = (canId == 0 ? 1 : 3);
	uint8_t payload[payloadSize];
	
	if (canId != 0) {
		payload[index++] = { COMM_FORWARD_CAN };
		payload[index++] = canId;
	}
	payload[index++] = { COMM_FW_VERSION };

	packSendPayload(payload, payloadSize);

	uint8_t message[256];
	int messageLength = receiveUartMessage(message);
	if (messageLength > 0) { 
		return processReadPacket(message); 
	}
	return false;
}

bool VescUart::getVescValues(void) {
	return getVescValues(0);
}

bool VescUart::getVescValues(uint8_t canId) {

	if (debugPort!=NULL){
		debugPort->println("Command: COMM_GET_VALUES "+String(canId));
	}

	int32_t index = 0;
	int payloadSize = (canId == 0 ? 1 : 3);
	uint8_t payload[payloadSize];
	if (canId != 0) {
		payload[index++] = { COMM_FORWARD_CAN };
		payload[index++] = canId;
	}
	payload[index++] = { COMM_GET_VALUES };

	packSendPayload(payload, payloadSize);

	uint8_t message[256];
	int messageLength = receiveUartMessage(message);

	if (messageLength > 55) {
		return processReadPacket(message); 
	}
	return false;
}
void VescUart::setNunchuckValues() {
	return setNunchuckValues(0);
}

void VescUart::setNunchuckValues(uint8_t canId) {

	if(debugPort!=NULL){
		debugPort->println("Command: COMM_SET_CHUCK_DATA "+String(canId));
	}	
	int32_t index = 0;
	int payloadSize = (canId == 0 ? 11 : 13);
	uint8_t payload[payloadSize];

	if (canId != 0) {
		payload[index++] = { COMM_FORWARD_CAN };
		payload[index++] = canId;
	}
	payload[index++] = { COMM_SET_CHUCK_DATA };
	payload[index++] = nunchuck.valueX;
	payload[index++] = nunchuck.valueY;
	buffer_append_bool(payload, nunchuck.lowerButton, &index);
	buffer_append_bool(payload, nunchuck.upperButton, &index);
	
	// Acceleration Data. Not used, Int16 (2 byte)
	payload[index++] = 0;
	payload[index++] = 0;
	payload[index++] = 0;
	payload[index++] = 0;
	payload[index++] = 0;
	payload[index++] = 0;

	if(debugPort != NULL){
		debugPort->println("Nunchuck Values:");
		debugPort->print("x="); debugPort->print(nunchuck.valueX); debugPort->print(" y="); debugPort->print(nunchuck.valueY);
		debugPort->print(" LBTN="); debugPort->print(nunchuck.lowerButton); debugPort->print(" UBTN="); debugPort->println(nunchuck.upperButton);
	}

	packSendPayload(payload, payloadSize);
}

void VescUart::setCurrent(float current) {
	return setCurrent(current, 0);
}

void VescUart::setCurrent(float current, uint8_t canId) {
	int32_t index = 0;
	int payloadSize = (canId == 0 ? 5 : 7);
	uint8_t payload[payloadSize];
	if (canId != 0) {
		payload[index++] = { COMM_FORWARD_CAN };
		payload[index++] = canId;
	}
	payload[index++] = { COMM_SET_CURRENT };
	buffer_append_int32(payload, (int32_t)(current * 1000), &index);
	packSendPayload(payload, payloadSize);
}

void VescUart::setBrakeCurrent(float brakeCurrent) {
	return setBrakeCurrent(brakeCurrent, 0);
}

void VescUart::setBrakeCurrent(float brakeCurrent, uint8_t canId) {
	int32_t index = 0;
	int payloadSize = (canId == 0 ? 5 : 7);
	uint8_t payload[payloadSize];
	if (canId != 0) {
		payload[index++] = { COMM_FORWARD_CAN };
		payload[index++] = canId;
	}

	payload[index++] = { COMM_SET_CURRENT_BRAKE };
	buffer_append_int32(payload, (int32_t)(brakeCurrent * 1000), &index);

	packSendPayload(payload, payloadSize);
}

void VescUart::setRPM(float rpm) {
	return setRPM(rpm, 0);
}

void VescUart::setRPM(float rpm, uint8_t canId) {
	int32_t index = 0;
	int payloadSize = (canId == 0 ? 5 : 7);
	uint8_t payload[payloadSize];
	if (canId != 0) {
		payload[index++] = { COMM_FORWARD_CAN };
		payload[index++] = canId;
	}
	payload[index++] = { COMM_SET_RPM };
	buffer_append_int32(payload, (int32_t)(rpm), &index);
	packSendPayload(payload, payloadSize);
}

void VescUart::setDuty(float duty) {
	return setDuty(duty, 0);
}

void VescUart::setDuty(float duty, uint8_t canId) {
	int32_t index = 0;
	int payloadSize = (canId == 0 ? 5 : 7);
	uint8_t payload[payloadSize];
	if (canId != 0) {
		payload[index++] = { COMM_FORWARD_CAN };
		payload[index++] = canId;
	}
	payload[index++] = { COMM_SET_DUTY };
	buffer_append_int32(payload, (int32_t)(duty * 100000), &index);

	packSendPayload(payload, 5);
}

void VescUart::sendKeepalive(void) {
	return sendKeepalive(0);
}

void VescUart::sendKeepalive(uint8_t canId) {
	int32_t index = 0;
	int payloadSize = (canId == 0 ? 1 : 3);
	uint8_t payload[payloadSize];
	if (canId != 0) {
		payload[index++] = { COMM_FORWARD_CAN };
		payload[index++] = canId;
	}
	payload[index++] = { COMM_ALIVE };
	packSendPayload(payload, payloadSize);
}

void VescUart::serialPrint(uint8_t * data, int len) {
	if(debugPort != NULL){
		for (int i = 0; i <= len; i++)
		{
			debugPort->print(data[i]);
			debugPort->print(" ");
		}
		debugPort->println("");
	}
}

void VescUart::printVescValues() {
	if(debugPort != NULL){
		debugPort->print("avgMotorCurrent: "); 	debugPort->println(data.avgMotorCurrent);
		debugPort->print("avgInputCurrent: "); 	debugPort->println(data.avgInputCurrent);
		debugPort->print("dutyCycleNow: "); 	debugPort->println(data.dutyCycleNow);
		debugPort->print("rpm: "); 				debugPort->println(data.rpm);
		debugPort->print("inputVoltage: "); 	debugPort->println(data.inpVoltage);
		debugPort->print("ampHours: "); 		debugPort->println(data.ampHours);
		debugPort->print("ampHoursCharged: "); 	debugPort->println(data.ampHoursCharged);
		debugPort->print("wattHours: "); 		debugPort->println(data.wattHours);
		debugPort->print("wattHoursCharged: "); debugPort->println(data.wattHoursCharged);
		debugPort->print("tachometer: "); 		debugPort->println(data.tachometer);
		debugPort->print("tachometerAbs: "); 	debugPort->println(data.tachometerAbs);
		debugPort->print("tempMosfet: "); 		debugPort->println(data.tempMosfet);
		debugPort->print("tempMotor: "); 		debugPort->println(data.tempMotor);
		debugPort->print("error: "); 			debugPort->println(data.error);
	}
}<|MERGE_RESOLUTION|>--- conflicted
+++ resolved
@@ -193,28 +193,6 @@
 			fw_version.minor = message[index++];
 			return true;
 		case COMM_GET_VALUES: // Structure defined here: https://github.com/vedderb/bldc/blob/43c3bbaf91f5052a35b75c2ff17b5fe99fad94d1/commands.c#L164
-<<<<<<< HEAD
-      
-			data.tempMosfet 		= buffer_get_float16(message, 10.0, &ind); 	// 2 bytes - mc_interface_temp_fet_filtered()
-			data.tempMotor 			= buffer_get_float16(message, 10.0, &ind); 	// 2 bytes - mc_interface_temp_motor_filtered()
-			data.avgMotorCurrent 	= buffer_get_float32(message, 100.0, &ind); // 4 bytes - mc_interface_read_reset_avg_motor_current()
-			data.avgInputCurrent 	= buffer_get_float32(message, 100.0, &ind); // 4 bytes - mc_interface_read_reset_avg_input_current()
-			ind += 4; // Skip 4 bytes - mc_interface_read_reset_avg_id()
-			ind += 4; // Skip 4 bytes - mc_interface_read_reset_avg_iq()
-			data.dutyCycleNow 		= buffer_get_float16(message, 1000.0, &ind); 	// 2 bytes - mc_interface_get_duty_cycle_now()
-			data.rpm 				= buffer_get_float32(message, 1.0, &ind);		// 4 bytes - mc_interface_get_rpm()
-			data.inpVoltage 		= buffer_get_float16(message, 10.0, &ind);		// 2 bytes - GET_INPUT_VOLTAGE()
-			data.ampHours 			= buffer_get_float32(message, 10000.0, &ind);	// 4 bytes - mc_interface_get_amp_hours(false)
-			data.ampHoursCharged 	= buffer_get_float32(message, 10000.0, &ind);	// 4 bytes - mc_interface_get_amp_hours_charged(false)
-			data.wattHours			= buffer_get_float32(message, 10000.0, &ind);	// 4 bytes - mc_interface_get_watt_hours(false)
-			data.wattHoursCharged	= buffer_get_float32(message, 10000.0, &ind);	// 4 bytes - mc_interface_get_watt_hours_charged(false)
-			data.tachometer 		= buffer_get_int32(message, &ind);				// 4 bytes - mc_interface_get_tachometer_value(false)
-			data.tachometerAbs 		= buffer_get_int32(message, &ind);				// 4 bytes - mc_interface_get_tachometer_abs_value(false)
-			data.error 				= message[ind++];								// 1 byte  - mc_interface_get_fault()
-			data.pidPos				= buffer_get_float32(message, 1000000.0, &ind);	// 4 bytes - mc_interface_get_pid_pos_now()
-			data.id					= message[ind++];								// 1 byte  - app_get_configuration()->controller_id	
-      
-=======
 
 			data.tempMosfet 		= buffer_get_float16(message, 10.0, &index); 	// 2 bytes - mc_interface_temp_fet_filtered()
 			data.tempMotor 			= buffer_get_float16(message, 10.0, &index); 	// 2 bytes - mc_interface_temp_motor_filtered()
@@ -235,7 +213,6 @@
 			data.pidPos				= buffer_get_float32(message, 1000000.0, &index);	// 4 bytes - mc_interface_get_pid_pos_now()
 			data.id					= message[index++];								// 1 byte  - app_get_configuration()->controller_id	
 
->>>>>>> 57792cce
 			return true;
 
 		break;
