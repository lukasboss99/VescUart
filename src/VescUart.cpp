#include <stdint.h>
#include "VescUart.h"

VescUart::VescUart(void){
	nunchuck.valueX         = 127;
	nunchuck.valueY         = 127;
	nunchuck.lowerButton  	= false;
	nunchuck.upperButton  	= false;
}

void VescUart::setSerialPort(Stream* port)
{
	serialPort = port;
}

void VescUart::setDebugPort(Stream* port)
{
	debugPort = port;
}

int VescUart::receiveUartMessage(uint8_t * payloadReceived) {

	// Messages <= 255 starts with "2", 2nd byte is length
	// Messages > 255 starts with "3" 2nd and 3rd byte is length combined with 1st >>8 and then &0xFF

	// Makes no sense to run this function if no serialPort is defined.
	if (serialPort == NULL)
		return -1;

	uint16_t counter = 0;
	uint16_t endMessage = 256;
	bool messageRead = false;
	uint8_t messageReceived[256];
	uint16_t lenPayload = 0;
	
	uint32_t timeout = millis() + 100; // Defining the timestamp for timeout (100ms before timeout)

	while ( millis() < timeout && messageRead == false) {

		while (serialPort->available()) {

			messageReceived[counter++] = serialPort->read();

			if (counter == 2) {

				switch (messageReceived[0])
				{
					case 2:
						endMessage = messageReceived[1] + 5; //Payload size + 2 for sice + 3 for SRC and End.
						lenPayload = messageReceived[1];
					break;

					case 3:
						// ToDo: Add Message Handling > 255 (starting with 3)
						if( debugPort != NULL ){
							debugPort->println("Message is larger than 256 bytes - not supported");
						}
					break;

					default:
						if( debugPort != NULL ){
							debugPort->println("Unvalid start bit");
						}
					break;
				}
			}

			if (counter >= sizeof(messageReceived)) {
				break;
			}

			if (counter == endMessage && messageReceived[endMessage - 1] == 3) {
				messageReceived[endMessage] = 0;
				if (debugPort != NULL) {
					debugPort->println("End of message reached!");
				}
				messageRead = true;
				break; // Exit if end of message is reached, even if there is still more data in the buffer.
			}
		}
	}
	if(messageRead == false && debugPort != NULL ) {
		debugPort->println("Timeout");
	}
	
	bool unpacked = false;

	if (messageRead) {
		unpacked = unpackPayload(messageReceived, endMessage, payloadReceived);
	}

	if (unpacked) {
		// Message was read
		return lenPayload; 
	}
	else {
		// No Message Read
		return 0;
	}
}


bool VescUart::unpackPayload(uint8_t * message, int lenMes, uint8_t * payload) {

	uint16_t crcMessage = 0;
	uint16_t crcPayload = 0;

	// Rebuild crc:
	crcMessage = message[lenMes - 3] << 8;
	crcMessage &= 0xFF00;
	crcMessage += message[lenMes - 2];

	if(debugPort!=NULL){
		debugPort->print("SRC received: "); debugPort->println(crcMessage);
	}

	// Extract payload:
	memcpy(payload, &message[2], message[1]);

	crcPayload = crc16(payload, message[1]);

	if( debugPort != NULL ){
		debugPort->print("SRC calc: "); debugPort->println(crcPayload);
	}
	
	if (crcPayload == crcMessage) {
		if( debugPort != NULL ) {
			debugPort->print("Received: "); 
			serialPrint(message, lenMes); debugPort->println();

			debugPort->print("Payload :      ");
			serialPrint(payload, message[1] - 1); debugPort->println();
		}

		return true;
	}else{
		return false;
	}
}


int VescUart::packSendPayload(uint8_t * payload, int lenPay) {

	uint16_t crcPayload = crc16(payload, lenPay);
	int count = 0;
	uint8_t messageSend[256];
	
	if (lenPay <= 256)
	{
		messageSend[count++] = 2;
		messageSend[count++] = lenPay;
	}
	else
	{
		messageSend[count++] = 3;
		messageSend[count++] = (uint8_t)(lenPay >> 8);
		messageSend[count++] = (uint8_t)(lenPay & 0xFF);
	}

	memcpy(&messageSend[count], payload, lenPay);

	count += lenPay;
	messageSend[count++] = (uint8_t)(crcPayload >> 8);
	messageSend[count++] = (uint8_t)(crcPayload & 0xFF);
	messageSend[count++] = 3;
	messageSend[count] = '\0';
	
	if(debugPort!=NULL){
		debugPort->print("Package to send: "); serialPrint(messageSend, count);
	}

	// Sending package
	if( serialPort != NULL )
		serialPort->write(messageSend, count);

	// Returns number of send bytes
	return count;
}


bool VescUart::processReadPacket(uint8_t * message) {

	COMM_PACKET_ID packetId;
	int32_t ind = 0;

	packetId = (COMM_PACKET_ID)message[0];
	message++; // Removes the packetId from the actual message (payload)

	switch (packetId){
		case COMM_GET_VALUES: // Structure defined here: https://github.com/vedderb/bldc/blob/43c3bbaf91f5052a35b75c2ff17b5fe99fad94d1/commands.c#L164

<<<<<<< HEAD
			data.tempMosfet 		= buffer_get_float16(message, 10.0, &ind); 	// 2 bytes - mc_interface_temp_fet_filtered()
			data.tempMotor 			= buffer_get_float16(message, 10.0, &ind); 	// 2 bytes - mc_interface_temp_motor_filtered()
			data.avgMotorCurrent 	= buffer_get_float32(message, 100.0, &ind); // 4 bytes - mc_interface_read_reset_avg_motor_current()
			data.avgInputCurrent 	= buffer_get_float32(message, 100.0, &ind); // 4 bytes - mc_interface_read_reset_avg_input_current()
			ind += 4; // Skip 4 bytes - mc_interface_read_reset_avg_id()
			ind += 4; // Skip 4 bytes - mc_interface_read_reset_avg_iq()
			data.dutyCycleNow 		= buffer_get_float16(message, 1000.0, &ind); 	// 2 bytes - mc_interface_get_duty_cycle_now()
			data.rpm 				= buffer_get_float32(message, 1.0, &ind);		// 4 bytes - mc_interface_get_rpm()
			data.inpVoltage 		= buffer_get_float16(message, 10.0, &ind);		// 2 bytes - GET_INPUT_VOLTAGE()
			data.ampHours 			= buffer_get_float32(message, 10000.0, &ind);	// 4 bytes - mc_interface_get_amp_hours(false)
			data.ampHoursCharged 	= buffer_get_float32(message, 10000.0, &ind);	// 4 bytes - mc_interface_get_amp_hours_charged(false)
			data.wattHours			= buffer_get_float32(message, 10000.0, &ind);	// 4 bytes - mc_interface_get_watt_hours(false)
			data.wattHoursCharged	= buffer_get_float32(message, 10000.0, &ind);	// 4 bytes - mc_interface_get_watt_hours_charged(false)
			data.tachometer 		= buffer_get_int32(message, &ind);				// 4 bytes - mc_interface_get_tachometer_value(false)
			data.tachometerAbs 		= buffer_get_int32(message, &ind);				// 4 bytes - mc_interface_get_tachometer_abs_value(false)
			data.error 				= message[ind++];								// 1 byte  - mc_interface_get_fault()
			data.pidPos				= buffer_get_float32(message, 1000000.0, &ind);	// 4 bytes - mc_interface_get_pid_pos_now()
			data.id					= message[ind++];								// 1 byte  - app_get_configuration()->controller_id	

=======
			data.tempFET            = buffer_get_float16(message, 10.0, &ind);
			data.tempMotor          = buffer_get_float16(message, 10.0, &ind);
			data.avgMotorCurrent 	= buffer_get_float32(message, 100.0, &ind);
			data.avgInputCurrent 	= buffer_get_float32(message, 100.0, &ind);
			ind += 8; // Skip the next 8 bytes
			data.dutyCycleNow 		= buffer_get_float16(message, 1000.0, &ind);
			data.rpm 				= buffer_get_int32(message, &ind);
			data.inpVoltage 		= buffer_get_float16(message, 10.0, &ind);
			data.ampHours 			= buffer_get_float32(message, 10000.0, &ind);
			data.ampHoursCharged 	= buffer_get_float32(message, 10000.0, &ind);
			ind += 8; // Skip the next 8 bytes 
			data.tachometer 		= buffer_get_int32(message, &ind);
			data.tachometerAbs 		= buffer_get_int32(message, &ind);
>>>>>>> a0b040b6
			return true;

		break;

		case COMM_GET_VALUES_SELECTIVE:

			uint32_t mask = 0xFFFFFFFF;

		default:
			return false;
		break;
	}
}

bool VescUart::getVescValues(void) {

	uint8_t command[1] = { COMM_GET_VALUES };
	uint8_t payload[256];

	if(debugPort!=NULL){
		debugPort->println("Command: COMM_GET_VALUES");
	}

	packSendPayload(command, 1);
	// delay(1); //needed, otherwise data is not read

	int lenPayload = receiveUartMessage(payload);

	if (lenPayload > 55) {
		bool read = processReadPacket(payload); //returns true if sucessful
		return read;
	}
	else
	{
		return false;
	}
}

void VescUart::setNunchuckValues() {
	int32_t ind = 0;
	uint8_t payload[11];

	if(debugPort!=NULL){
		debugPort->println("Command: COMM_SET_CHUCK_DATA");
	}

	payload[ind++] = COMM_SET_CHUCK_DATA;
	payload[ind++] = nunchuck.valueX;
	payload[ind++] = nunchuck.valueY;
	buffer_append_bool(payload, nunchuck.lowerButton, &ind);
	buffer_append_bool(payload, nunchuck.upperButton, &ind);
	
	// Acceleration Data. Not used, Int16 (2 byte)
	payload[ind++] = 0;
	payload[ind++] = 0;
	payload[ind++] = 0;
	payload[ind++] = 0;
	payload[ind++] = 0;
	payload[ind++] = 0;

	if(debugPort != NULL){
		debugPort->println("Nunchuck Values:");
		debugPort->print("x="); debugPort->print(nunchuck.valueX); debugPort->print(" y="); debugPort->print(nunchuck.valueY);
		debugPort->print(" LBTN="); debugPort->print(nunchuck.lowerButton); debugPort->print(" UBTN="); debugPort->println(nunchuck.upperButton);
	}

	packSendPayload(payload, 11);
}

void VescUart::setCurrent(float current) {
	int32_t index = 0;
	uint8_t payload[5];

	payload[index++] = COMM_SET_CURRENT;
	buffer_append_int32(payload, (int32_t)(current * 1000), &index);

	packSendPayload(payload, 5);
}

void VescUart::setBrakeCurrent(float brakeCurrent) {
	int32_t index = 0;
	uint8_t payload[5];

	payload[index++] = COMM_SET_CURRENT_BRAKE;
	buffer_append_int32(payload, (int32_t)(brakeCurrent * 1000), &index);

	packSendPayload(payload, 5);
}

void VescUart::setRPM(float rpm) {
	int32_t index = 0;
	uint8_t payload[5];

	payload[index++] = COMM_SET_RPM ;
	buffer_append_int32(payload, (int32_t)(rpm), &index);

	packSendPayload(payload, 5);
}

void VescUart::setDuty(float duty) {
	int32_t index = 0;
	uint8_t payload[5];

	payload[index++] = COMM_SET_DUTY;
	buffer_append_int32(payload, (int32_t)(duty * 100000), &index);

	packSendPayload(payload, 5);
}

void VescUart::serialPrint(uint8_t * data, int len) {
	if(debugPort != NULL){
		for (int i = 0; i <= len; i++)
		{
			debugPort->print(data[i]);
			debugPort->print(" ");
		}

		debugPort->println("");
	}
}

void VescUart::printVescValues() {
	if(debugPort != NULL){
		debugPort->print("avgMotorCurrent: "); 	debugPort->println(data.avgMotorCurrent);
		debugPort->print("avgInputCurrent: "); 	debugPort->println(data.avgInputCurrent);
		debugPort->print("dutyCycleNow: "); 	debugPort->println(data.dutyCycleNow);
		debugPort->print("rpm: "); 				debugPort->println(data.rpm);
		debugPort->print("inputVoltage: "); 	debugPort->println(data.inpVoltage);
		debugPort->print("ampHours: "); 		debugPort->println(data.ampHours);
		debugPort->print("ampHoursCharged: "); 	debugPort->println(data.ampHoursCharged);
		debugPort->print("wattHours: "); 		debugPort->println(data.wattHours);
		debugPort->print("wattHoursCharged: "); debugPort->println(data.wattHoursCharged);
		debugPort->print("tachometer: "); 		debugPort->println(data.tachometer);
		debugPort->print("tachometerAbs: "); 	debugPort->println(data.tachometerAbs);
		debugPort->print("tempMosfet: "); 		debugPort->println(data.tempMosfet);
		debugPort->print("tempMotor: "); 		debugPort->println(data.tempMotor);
		debugPort->print("error: "); 			debugPort->println(data.error);
	}
}<|MERGE_RESOLUTION|>--- conflicted
+++ resolved
@@ -188,8 +188,7 @@
 
 	switch (packetId){
 		case COMM_GET_VALUES: // Structure defined here: https://github.com/vedderb/bldc/blob/43c3bbaf91f5052a35b75c2ff17b5fe99fad94d1/commands.c#L164
-
-<<<<<<< HEAD
+      
 			data.tempMosfet 		= buffer_get_float16(message, 10.0, &ind); 	// 2 bytes - mc_interface_temp_fet_filtered()
 			data.tempMotor 			= buffer_get_float16(message, 10.0, &ind); 	// 2 bytes - mc_interface_temp_motor_filtered()
 			data.avgMotorCurrent 	= buffer_get_float32(message, 100.0, &ind); // 4 bytes - mc_interface_read_reset_avg_motor_current()
@@ -208,22 +207,7 @@
 			data.error 				= message[ind++];								// 1 byte  - mc_interface_get_fault()
 			data.pidPos				= buffer_get_float32(message, 1000000.0, &ind);	// 4 bytes - mc_interface_get_pid_pos_now()
 			data.id					= message[ind++];								// 1 byte  - app_get_configuration()->controller_id	
-
-=======
-			data.tempFET            = buffer_get_float16(message, 10.0, &ind);
-			data.tempMotor          = buffer_get_float16(message, 10.0, &ind);
-			data.avgMotorCurrent 	= buffer_get_float32(message, 100.0, &ind);
-			data.avgInputCurrent 	= buffer_get_float32(message, 100.0, &ind);
-			ind += 8; // Skip the next 8 bytes
-			data.dutyCycleNow 		= buffer_get_float16(message, 1000.0, &ind);
-			data.rpm 				= buffer_get_int32(message, &ind);
-			data.inpVoltage 		= buffer_get_float16(message, 10.0, &ind);
-			data.ampHours 			= buffer_get_float32(message, 10000.0, &ind);
-			data.ampHoursCharged 	= buffer_get_float32(message, 10000.0, &ind);
-			ind += 8; // Skip the next 8 bytes 
-			data.tachometer 		= buffer_get_int32(message, &ind);
-			data.tachometerAbs 		= buffer_get_int32(message, &ind);
->>>>>>> a0b040b6
+      
 			return true;
 
 		break;
